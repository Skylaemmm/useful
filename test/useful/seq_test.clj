(ns useful.seq-test
  (:use clojure.test useful.seq clojure.set))

(deftest test-zip
  (is (= [[1 4 8] [2 5 9] [3 6 nil] [nil 7 nil]] (zip [1 2 3] [4 5 6 7] [8 9]))))

(deftest test-insert
  (is (= [1 2 3 4 5] (insert [2 3] 1 [1 4 5]))))

(deftest test-find-with
  (is (= :foo (find-with odd?  [2 4 5 7] [:bar :baz :foo :bap])))
  (is (= nil  (find-with even? [1 3 5 9] [:bar :baz :foo :bap]))))

(deftest test-cross
  (is (= '((0 0) (0 1) (1 0) (1 1))          (cross [0 1] [0 1])))
  (is (= '((0 0 2) (0 1 2) (1 0 2) (1 1 2))) (cross [0 1] [0 1] [2])))

(deftest test-lazy-cross
  (is (= '((0 0) (1 0) (0 1) (1 1))         (lazy-cross [0 1] [0 1])))
  (is (= '((0 0 2) (1 0 2) (0 1 2) (1 1 2)) (lazy-cross [0 1] [0 1] [2]))))

(deftest test-extract
  (is (= [5 '(2 4 6 1 2 7)] (extract odd?     [2 4 6 5 1 2 7])))
  (is (= [2 '(4 6 5 1 2 7)] (extract even?    [2 4 6 5 1 2 7])))
  (is (= [7 '(2 4 6 5 1 2)] (extract #(< 6 %) [2 4 6 5 1 2 7]))))

(deftest test-separate
  (is (= ['(5 1 7) '(2 4 6 2)] (separate odd?  [2 4 6 5 1 2 7])))
  (is (= ['(2 4 6 2) '(5 1 7)] (separate even? [2 4 6 5 1 2 7]))))

;; TODO test unglue? option to glue

(deftest test-glue
  ;; Make sure all items of the same type wind up in the same batch,
  ;; and each batch is as close to size 6 as possible without going over.

  ;; The D batch is too large, and glue promises to return a too-large batch
  ;; in preference to splitting up a batch.
  (is (= '((a1 a2 a3 a4 b1)
           (c1 c2)
           (d1 d2 d3 d4 d5 d6 d7)
           (e8))
         (glue into []
               (fn [batch more]
                 (>= 6 (+ (count batch) (count more))))
               '((a1 a2 a3 a4)
                 (b1)
                 (c1 c2)
                 (d1 d2 d3 d4 d5 d6 d7)
                 (e8))))))

(deftest test-partition-between
  (testing "returns a totally lazy sequence"
    (is (= (lazy-seq nil)
           (partition-between (fn [& _] (throw (Exception. "Never call me")))
                              nil))))
  (testing "doesn't force input sequence more than necessary"
    ;; partition-between should be forcing elements 1 and 2 of this sequence
    ;; to compute the first partition.
    (let [input (list* 1 2 (lazy-seq (throw (Exception. "broken"))))
          partitioned (partition-between (constantly true) input)]
      (is (= [1] (first partitioned)))
      (is (thrown? Exception (second partitioned)))))
  (let [input [1 nil nil 2 3 nil 4]]
    (are [f output] (= output (partition-between f input))
         (fn [[a b]] (not (nil? a)))           [[1] [nil nil 2] [3] [nil 4]],
         (fn [[a b]] (not (nil? b)))           [[1 nil nil] [2] [3 nil] [4]],
         (partial some nil?)                   [[1] [nil] [nil] [2 3] [nil] [4]],
         (fn [[a b]] (not= (nil? a) (nil? b))) [[1] [nil nil] [2 3] [nil] [4]])))

(deftest test-include?
  (is (include? 5 [1 2 3 4 5]))
  (is (include? :bar '(1 4 :bar)))
  (is (not (include? 2 '(1 3 4))))
  (is (not (include? :foo [1 :bar :baz 3]))))

(deftest test-unfold
  (is (= [0 1 1 2 3 5 8 13 21 34]
         (take 10 (unfold (fn [[a b]]
                            [a [b (+ a b)]])
                          [0 1])))))

(deftest test-take-shuffled
  (let [nums (set (range 10))]
    (is (= nums (set (take-shuffled (count nums) nums))))
    (is (= 5 (count (take-shuffled 5 nums))))
    (is (subset? (set (take-shuffled 3 nums)) nums))))

(deftest test-find-first
  (is (= 5 (find-first odd? [2 5 9])))
  (is (nil? (find-first (constantly false) (range 1000)))))

(deftest test-lazy-loop
  (is (= (range 10)
         (lazy-loop [i 0]
           (when-not (= i 10)
             (cons i (lazy-recur (inc i)))))))
  (testing "0-arg lazy-loop"
    (is (= [1 1 1] (take 3
                         (lazy-loop []
                           (cons 1 (lazy-recur))))))))

(deftest test-alternates
  (is (= '[[a b] [1 2]]
         (alternates '[a 1 b 2])))
  (is (= '[[0 3 6] [1 4 7] [2 5 8]]
         (alternates 3 (range 9))))
  (testing "Doesn't blow up for empty seqs"
    (let [a (alternates [])]
      (testing "Lazy if nothing forced."
        (is a))
      (is (not (seq a))))))

(deftest test-slice
  (let [size 900, slices 7, coll (range size),
        sliced (slice slices coll), largest (apply max (map count sliced))]
    (testing "We get all the items back in order"
      (is (= coll (apply concat sliced))))
    (testing "We get the right number of slices"
      (is (= slices (count sliced))))
    (testing "Slices are sized regularly"
      (is (every? #(<= (Math/abs (- % largest)) 1)
                  (map count sliced))))))

(deftest test-foldr
  (is (= [1 2 3 4]
         (foldr cons nil [1 2 3 4]))))

(deftest test-unchunk
  (let [a (atom 0)
        f (fn [_] (swap! a inc))
        coll (range 100)]
    (is (= 1 (first (map f coll))))
    (is (< 1 @a)) ;; multiple elements realized

    (reset! a 0)
    (is (= 1 (first (map f (unchunk coll)))))
    (is (= 1 @a)))) ;; only one element realized

(deftest test-lazy
  (let [realized (atom 0)
        realize (fn [x] (swap! realized inc) x)
        the-list (lazy (realize 1) (realize 2))]
    (is (= 0 @realized))
    (is (= 1 (first the-list)))
    (is (= 1 @realized))
    (is (= 2 (second the-list)))
    (is (= 2 @realized))
    (is (nil? (next (next the-list))))
    (is (= 2 @realized))))

(deftest test-remove-prefix
  (let [a [1 2 3], b [1 2], c [2 3], d []]
    (is (= [3]   (remove-prefix [1 2] [1 2 3])))
    (is (= []    (remove-prefix [1 2] [1 2])))
    (is (= [1 2] (remove-prefix [] [1 2])))
    (is (= false (remove-prefix [1 2] [3 2])))
    (is (= nil   (remove-prefix [1 2 3] [1 2])))))

(deftest test-prefix-of?
  (is (prefix-of? [1 2 3] [1 2]))
  (is (prefix-of? [1 2] [1 2]))
  (is (not (prefix-of? [1 2] [1 2 3])))
  (is (not (prefix-of? [1 2 3] [2 3])))
  (is (prefix-of? [1 2 3] []))
  (is (prefix-of? [1 2] [])))

(deftest test-sequeue
  (testing "lookahead"
    (let [a (atom 0)
          xs (list* 1 2 3 4 5 6 7 8 9 [10]) ;; avoid chunking
          coll (for [x xs] (do (swap! a inc) x))]
      (is (zero? @a))
      (let [s (sequeue 5 coll)]
        (Thread/sleep 100)
        (is (< 0 @a 10)) ;; should have some queued, but not all
        (is (= coll (doall s)))
        (is (= 10 @a)))))
  (testing "error propagation"
    (let [coll (lazy-seq
                 (list* 1 2 3 4 5 6 7 8 9
                        (lazy-seq
                          (cons 10
                                (lazy-seq
                                  (throw (IllegalStateException. "Broken")))))))
          s (sequeue 2 coll)]
      (is (= 1 (first s)))
      (is (thrown? Throwable (dorun s))))))

(deftest test-map-nth
  (is (= [2 2 4 4 6 6 8 8 10 10]
         (map-nth inc 2 [1 2 3 4 5 6 7 8 9 10])))
  (is (= ["" "x" "" "x"] (map-nth #(str % "x") 1 2 ["" "" "" ""]))))

(deftest test-update-first
  (is (= [1 3 3 4 5]
         (update-first [1 2 3 4 5] even? inc)))

  (is (= [1 2 3 4 5 15]
<<<<<<< HEAD
         (update-first [1 2 3 4 5] zero? (fnil + 0) 1 2 3 4 5))))
=======
         (update-first [1 2 3 4 5] zero? (fnil + 0) 1 2 3 4 5))))

(deftest test-assert-length
  (is (= [1 2 3] (assert-length 3 [1 2 3])))
  (is (thrown? Throwable (assert-length 3 [1]))))
>>>>>>> a7c57355
<|MERGE_RESOLUTION|>--- conflicted
+++ resolved
@@ -197,12 +197,8 @@
          (update-first [1 2 3 4 5] even? inc)))
 
   (is (= [1 2 3 4 5 15]
-<<<<<<< HEAD
-         (update-first [1 2 3 4 5] zero? (fnil + 0) 1 2 3 4 5))))
-=======
          (update-first [1 2 3 4 5] zero? (fnil + 0) 1 2 3 4 5))))
 
 (deftest test-assert-length
   (is (= [1 2 3] (assert-length 3 [1 2 3])))
-  (is (thrown? Throwable (assert-length 3 [1]))))
->>>>>>> a7c57355
+  (is (thrown? Throwable (assert-length 3 [1]))))